
/**
 * Node shims.
 *
 * These are meant only to allow
 * mocha.js to run untouched, not
 * to allow running node code in
 * the browser.
 */

process = {};
process.exit = function(status){};
process.stdout = {};
global = window;

/**
 * next tick implementation.
 */

process.nextTick = (function(){
  // postMessage behaves badly on IE8
  if (window.ActiveXObject || !window.postMessage) {
    return function(fn){ fn() };
  }

  // based on setZeroTimeout by David Baron
  // - http://dbaron.org/log/20100309-faster-timeouts
  var timeouts = []
    , name = 'mocha-zero-timeout'

  return function(fn){
    timeouts.push(fn);
    window.postMessage(name, '*');
    window.addEventListener('message', function(e){
      if (e.source == window && e.data == name) {
        if (e.stopPropagation) e.stopPropagation();
        if (timeouts.length) timeouts.shift()();
      }
    }, true);
  }
})();

/**
 * Remove uncaughtException listener.
 */

process.removeListener = function(e){
  if ('uncaughtException' == e) {
    window.onerror = null;
  }
};

/**
 * Implements uncaughtException listener.
 */

process.on = function(e, fn){
  if ('uncaughtException' == e) {
    window.onerror = fn;
  }
};

/**
 * Expose mocha.
 */

window.mocha = require('mocha');

// boot
;(function(){
  var suite = new mocha.Suite
    , utils = mocha.utils
    , Reporter = mocha.reporters.HTML

<<<<<<< HEAD
  $(function(){
    $('code').each(function(){
      $(this).html(highlight($(this).text()));
    });
  });
=======
  /**
   * Highlight the given string of `js`.
   */
>>>>>>> 6afcaff4

  function highlight(js) {
    return js
      .replace(/</g, '&lt;')
      .replace(/>/g, '&gt;')
      .replace(/\/\/(.*)/gm, '<span class="comment">//$1</span>')
      .replace(/('.*')/gm, '<span class="string">$1</span>')
      .replace(/(\d+\.\d+)/gm, '<span class="number">$1</span>')
      .replace(/(\d+)/gm, '<span class="number">$1</span>')
      .replace(/\bnew *(\w+)/gm, '<span class="keyword">new</span> <span class="init">$1</span>')
      .replace(/\b(function|new|throw|return|var|if|else)\b/gm, '<span class="keyword">$1</span>')
  }

<<<<<<< HEAD
=======
  /**
   * Parse the given `qs`.
   */

>>>>>>> 6afcaff4
  function parse(qs) {
    return utils.reduce(qs.replace('?', '').split('&'), function(obj, pair){
        var i = pair.indexOf('=')
          , key = pair.slice(0, i)
          , val = pair.slice(++i);

        obj[key] = decodeURIComponent(val);
        return obj;
      }, {});
  }

  /**
   * Setup mocha with the give `ui` name.
   */

  mocha.setup = function(ui){
    ui = mocha.interfaces[ui];
    if (!ui) throw new Error('invalid mocha interface "' + ui + '"');
    ui(suite);
    suite.emit('pre-require', window);
  };

  /**
   * Run mocha, returning the Runner.
   */

  mocha.run = function(){
    suite.emit('run');
    var runner = new mocha.Runner(suite);
    var reporter = new Reporter(runner);
    var query = parse(window.location.search || "");
    if (query.grep) runner.grep(new RegExp(query.grep));
    runner.on('end', function(){
      $('code').each(function(){
        $(this).html(highlight($(this).text()));
      });
    });
    return runner.run();
  };
})();<|MERGE_RESOLUTION|>--- conflicted
+++ resolved
@@ -72,17 +72,15 @@
     , utils = mocha.utils
     , Reporter = mocha.reporters.HTML
 
-<<<<<<< HEAD
   $(function(){
     $('code').each(function(){
       $(this).html(highlight($(this).text()));
     });
   });
-=======
+
   /**
    * Highlight the given string of `js`.
    */
->>>>>>> 6afcaff4
 
   function highlight(js) {
     return js
@@ -96,13 +94,10 @@
       .replace(/\b(function|new|throw|return|var|if|else)\b/gm, '<span class="keyword">$1</span>')
   }
 
-<<<<<<< HEAD
-=======
   /**
    * Parse the given `qs`.
    */
 
->>>>>>> 6afcaff4
   function parse(qs) {
     return utils.reduce(qs.replace('?', '').split('&'), function(obj, pair){
         var i = pair.indexOf('=')
